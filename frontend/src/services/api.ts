import axios, { AxiosInstance, AxiosResponse } from 'axios';
import {
  User,
  InventoryItem,
  MenuItem,
  Delivery,
  InventorySnapshot,
  LoginRequest,
  RegisterRequest,
  AuthResponse,
  CreateInventoryItemRequest,
  UpdateInventoryItemRequest,
  CreateMenuItemRequest,
  CreateDeliveryRequest,
  ApiResponse,
  StandardAPIResponse,
  Category,
  CreateCategoryRequest,
  UpdateCategoryRequest
} from '../types/api';

// API service class for communicating with the Go backend
// Handles authentication, requests, and error handling
class ApiService {
  private api: AxiosInstance;
  private baseURL: string;

  constructor() {
    // Use environment variable or default to localhost
<<<<<<< HEAD
    this.baseURL = process.env.REACT_APP_API_URL || 'http://198.199.81.24/pantryos';
=======
    this.baseURL = import.meta.env.REACT_APP_API_URL || 'http://localhost:8080';
>>>>>>> 1a1bcfbb

    this.api = axios.create({
      baseURL: this.baseURL,
      headers: {
        'Content-Type': 'application/json',
      },
    });

    // Add request interceptor to include auth token
    this.api.interceptors.request.use(
      (config) => {
        const token = localStorage.getItem('token');
        if (token) {
          config.headers.Authorization = `Bearer ${token}`;
        }
        return config;
      },
      (error) => {
        return Promise.reject(error);
      }
    );

    // Add response interceptor for error handling
    this.api.interceptors.response.use(
      (response) => response,
      (error) => {
        if (error.response?.status === 401) {
          // Token expired or invalid, redirect to login
          localStorage.removeItem('token');
          localStorage.removeItem('user');
          window.dispatchEvent(new Event('auth-error'));
        }
        return Promise.reject(error);
      }
    );
  }

  // Authentication methods
  async login(credentials: LoginRequest): Promise<AuthResponse> {
    const response: AxiosResponse<AuthResponse> = await this.api.post('/auth/login', credentials);
    return response.data;
  }

  async register(userData: RegisterRequest): Promise<AuthResponse> {
    const response: AxiosResponse<AuthResponse> = await this.api.post('/auth/register', userData);
    return response.data;
  }

  async getCurrentUser(): Promise<User> {
    const response: AxiosResponse<User> = await this.api.get('/api/v1/me');
    return response.data;
  }

  //fetch categories
  async getActiveCategories(): Promise<Category[]> {
    const response: AxiosResponse<StandardAPIResponse<Category[]>> = await this.api.get('/api/v1/categories/active');
    return response.data.data || [];
  }

    async getCategories(): Promise<Category[]> {
    const response: AxiosResponse<StandardAPIResponse<Category[]>> = await this.api.get('/api/v1/categories');
    return response.data.data || [];
  }

  async createCategory(categoryData: CreateCategoryRequest): Promise<Category> {
    const response: AxiosResponse<StandardAPIResponse<Category>> = await this.api.post('/api/v1/categories', categoryData);
    return response.data.data;
  }

  async updateCategory(id: number, categoryData: UpdateCategoryRequest): Promise<Category> {
    const response: AxiosResponse<StandardAPIResponse<Category>> = await this.api.put(`/api/v1/categories/${id}`, categoryData);
    return response.data.data;
  }

  async deleteCategory(id: number): Promise<void> {
    await this.api.delete(`/api/v1/categories/${id}`);
  }

  async getInventoryItems(): Promise<InventoryItem[]> {
    try {
      const response: AxiosResponse<StandardAPIResponse<InventoryItem[]>> = await this.api.get('/api/v1/inventory/items');
      return response.data.data || [];
    } catch (error) {
      console.error("Error fetching inventory items:", error);
      return [];
    }
  }

  async getLowStockItems(): Promise<InventoryItem[]> {
    const response: AxiosResponse<StandardAPIResponse<InventoryItem[]>> = await this.api.get('/api/v1/inventory/items/low-stock');
    return response.data.data || [];
  }

  async getInventoryItem(id: number): Promise<InventoryItem> {
    const response: AxiosResponse<InventoryItem> = await this.api.get(`/api/v1/inventory/items/${id}`);
    return response.data;
  }

  async createInventoryItem(item: CreateInventoryItemRequest): Promise<InventoryItem> {
    const response: AxiosResponse<InventoryItem> = await this.api.post('/api/v1/inventory/items', item);
    return response.data;
  }

  async updateInventoryItem(id: number, item: UpdateInventoryItemRequest): Promise<InventoryItem> {
    const response: AxiosResponse<InventoryItem> = await this.api.put(`/api/v1/inventory/items/${id}`, item);
    return response.data;
  }

  async deleteInventoryItem(id: number): Promise<void> {
    await this.api.delete(`/api/v1/inventory/items/${id}`);
  }

  async getInventoryItemsByVendor(vendor: string): Promise<InventoryItem[]> {
    const response: AxiosResponse<InventoryItem[]> = await this.api.get(`/api/v1/inventory/vendor/${vendor}`);
    return response.data;
  }

  // Menu methods
  async getMenuItems(): Promise<MenuItem[]> {
    const response: AxiosResponse<StandardAPIResponse<MenuItem[]>> = await this.api.get('/api/v1/menu/items');
    return response.data.data || [];
  }

  async createMenuItem(item: CreateMenuItemRequest): Promise<MenuItem> {
    const response: AxiosResponse<MenuItem> = await this.api.post('/api/v1/menu/items', item);
    return response.data;
  }

  // Delivery methods
  async getDeliveries(vendor?: string): Promise<Delivery[]> {
    // Start with the base URL
    let url = '/api/v1/deliveries';

    // If a vendor search term is provided, add it as a query parameter
    if (vendor && vendor.trim() !== '') {
      url += `?vendor=${encodeURIComponent(vendor)}`;
    }

    const response: AxiosResponse<StandardAPIResponse<Delivery[]>> = await this.api.get(url);
    return response.data.data || [];
  }

  async logDelivery(delivery: CreateDeliveryRequest): Promise<Delivery> {
    const response: AxiosResponse<Delivery> = await this.api.post('/api/v1/deliveries', delivery);
    return response.data;
  }

  async getDeliveriesByVendor(vendor: string): Promise<Delivery[]> {
    const response: AxiosResponse<Delivery[]> = await this.api.get(`/api/v1/deliveries/vendor/${vendor}`);
    return response.data;
  }

  // Snapshot methods
  async getInventorySnapshots(): Promise<InventorySnapshot[]> {
    const response: AxiosResponse<InventorySnapshot[]> = await this.api.get('/api/v1/snapshots');
    return response.data;
  }

  async createInventorySnapshot(snapshot: { counts: Record<number, number> }): Promise<InventorySnapshot> {
    const response: AxiosResponse<InventorySnapshot> = await this.api.post('/api/v1/snapshots', snapshot);
    return response.data;
  }

  // async getEmailSchedules(accountId: number): Promise<{ schedules: EmailSchedule[] }> {
  //   const response: AxiosResponse<{ schedules: EmailSchedule[] }> = await this.api.get(`/accounts/${accountId}/email-schedules`);
  //   return response.data;
  // }

  // Utility methods
  setAuthToken(token: string): void {
    localStorage.setItem('token', token);
  }

  getAuthToken(): string | null {
    return localStorage.getItem('token');
  }

  clearAuthToken(): void {
    localStorage.removeItem('token');
    localStorage.removeItem('user');
  }

  isAuthenticated(): boolean {
    return !!this.getAuthToken();
  }
}

// Export singleton instance
export const apiService = new ApiService();
export default apiService; <|MERGE_RESOLUTION|>--- conflicted
+++ resolved
@@ -27,11 +27,7 @@
 
   constructor() {
     // Use environment variable or default to localhost
-<<<<<<< HEAD
-    this.baseURL = process.env.REACT_APP_API_URL || 'http://198.199.81.24/pantryos';
-=======
     this.baseURL = import.meta.env.REACT_APP_API_URL || 'http://localhost:8080';
->>>>>>> 1a1bcfbb
 
     this.api = axios.create({
       baseURL: this.baseURL,
